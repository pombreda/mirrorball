--- conflicted
+++ resolved
@@ -223,558 +223,7 @@
 
         # FOR TESTING WE SHOULD INSPECT THE PKGMAP HERE
         #print "REMOVE LINE AFTER TESTING"
-        #import epdb; epdb.st()
-
-        #oldVersions = self._cfg.useOldVersion.get(updateId, None)
-        if oldVersions:
-            for nvf in oldVersions:
-                # Lookup all source and binaries that match this binary.
-                srcMap = self._updater.getSourceVersionMapFromBinaryVersion(
-                    nvf, labels=self._cfg.platformSearchPath, latest=False)
-
-                # Make sure there is only one
-                assert len(srcMap) == 1
-
-                # Filter out any versions that don't match the version we
-                # are looking for.
-                curVerMap = dict((x, [ z for z in y
-                                       if z[1].asString() == nvf[1] ])
-                                 for x, y in srcMap.iteritems())
-
-                # Make sure the version we are looking for is in the list
-                assert curVerMap and curVerMap.values()[0]
-
-                # Update the package map with the new versions.
-                pkgMap.update(curVerMap)
-
-        return pkgMap
-
-    def _getNevrasForLabel(self, label):
-        """
-        Get a mapping of pkg nvf -> nevra for a given label. Use this method
-        instead of the conary helper directly so that we are using NEVRA objects
-        and already map epochs of None to 0 to match yum metadata.
-        """
-
-        nevraMap = self._updater._conaryhelper.getNevrasForLabel(label)
-
-        #import epdb; epdb.st()
-        newMap = {}
-        for nvf, nevra in nevraMap.iteritems():
-<<<<<<< HEAD
-=======
-            #log.info('working on %s %s %s' % nvf)
->>>>>>> 82c80e58
-            # Skip sources.
-            if nvf[1].isSourceVersion():
-                continue
-
-<<<<<<< HEAD
-=======
-            # Need for debugging purposes
-            # Normally this would be caught by if not nevra
-            if nvf[0] in [ 'group-standard', 'group-packages' ]:
-                continue
-
-            # Skip debuginfo pkgs
-            if nvf[0].endswith(':debuginfo'):
-                continue
-
-            # FIXME
-            # Probably should skip anything with a ':' in it...
-
-            # If we don't have a nevra lets work harder to find one
-            if not nevra:
-                log.warn('%s %s %s  missing nevra in nevraMap... looking up another way' % nvf)
-                if self._pkgSource.binNameMap.has_key(nvf[0]):
-                    for nvr in self._pkgSource.binNameMap[nvf[0]]:
-                        #log.info('working on %s' % nvr)
-                        nvrCV = util.srpmToConaryVersion(nvr)
-                        nvfCV = str(nvf[1]).split('/')[-1].split('-')[0]
-                        if nvrCV == nvfCV:
-                            #log.info('found release %s' % nvrCV) 
-                            nevra = (nvr.name, nvr.epoch, nvr.version, nvr.release, nvr.arch)
-                elif self._pkgSource.srcNameMap.has_key(nvf[0]):
-                    for nvr in self._pkgSource.srcNameMap[nvf[0]]:
-                        #log.info('working on %s' % nvr)
-                        nvrCV = util.srpmToConaryVersion(nvr)
-                        nvfCV = str(nvf[1]).split('/')[-1].split('-')[0]
-                        if nvrCV == nvfCV:
-                            #log.info('found release %s' % nvrCV)
-                            nevra = (nvr.name, nvr.epoch, nvr.version, nvr.release, nvr.arch)
-
-
->>>>>>> 82c80e58
-            # Skip nvfs that don't have a nevra
-            if not nevra:
-                continue
-
-            # Repack nevra subbing '0' for '', since yum metadata doesn't
-            # represent epochs of None.
-            if nevra[1] == '':
-                nevra = (nevra[0], '0', nevra[2], nevra[3], nevra[4])
-
-            pkgNvf = (nvf[0].split(':')[0], nvf[1], nvf[2])
-            newMap[pkgNvf] = NEVRA(*nevra)
-
-        return newMap
-
-    def _getLatestNevraPackageMap(self, nevraMap):
-        """
-        Take a mapping of nvf to nevra and transform it into nevra to latest
-        package nvf.
-        """
-
-        nevras = {}
-        for nvf, nevra in nevraMap.iteritems():
-            nevras.setdefault(nevra, dict()).setdefault(nvf[1], set()).add(nvf)
-
-        ret = {}
-        for nevra, vs in nevras.iteritems():
-            ret[nevra] = vs[sorted(vs)[-1]]
-
-        return ret
-
-    def _getPromotePackages(self):
-        """
-        Get the packages that have beeen built on the buildLabel, but have yet
-        to be promoted to the target label. You should only run accross these if
-        the promote step in the package build failed.
-        """
-
-        helper = self._updater._conaryhelper
-
-        # Get all of the nevras for the target and source labels.
-        log.info('querying target nevras')
-        targetNevras = self._getNevrasForLabel(self._cfg.targetLabel)
-        log.info('querying source nevras')
-        sourceNevras = self._getNevrasForLabel(helper._ccfg.buildLabel)
-
-        # Massage nevra maps into nevra -> latest package nvf
-        log.info('building latest nevra maps')
-        targetLatest = self._getLatestNevraPackageMap(targetNevras)
-        sourceLatest = self._getLatestNevraPackageMap(sourceNevras)
-
-        # Now we need to map the target nvfs back the source nvfs they were
-        # cloned from.
-        log.info('querying target cloned from information')
-        targetClonedFrom = helper.getClonedFromForLabel(self._cfg.targetLabel)
-
-        # Now diff the two maps. We are looking for things that have been
-        # updated on the source label, that have not made it to the target
-        # label.
-        toPromote = set()
-        for nevra, nvfs in sourceLatest.iteritems():
-            # nevra has not been promoted.
-            if nevra not in targetLatest:
-                toPromote.union(nvfs)
-            # the conary package containing this nevra has been rebuilt.
-            else:
-                for nvf in nvfs:
-                    if nvf not in targetClonedFrom:
-                        toPromote.add(nvf)
-
-        return toPromote
-
-    def _getUpdatePackages(self):
-        """
-        Compare the upstream yum repository and the conary repository to figure
-        out what sources need to be updated.
-        """
-
-        log.info('finding updates')
-
-        # Get a mapping of nvf -> nevra
-        sourceNevras = self._getNevrasForLabel(
-            self._updater._conaryhelper._ccfg.buildLabel)
-
-        # Reverse the map and filter out old conary versions.
-        sourceLatest = self._getLatestNevraPackageMap(sourceNevras)
-
-        # Iterate over all of the available source rpms to find any versions
-        # that have not been imported into the conary repository.
-        toUpdate = set()
-        toUpdateMap = {}
-        for binPkg, srcPkg in self._pkgSource.binPkgMap.iteritems():
-            # Skip over source packages
-            if binPkg.arch == 'src':
-                continue
-
-            if binPkg.getNevra() not in sourceLatest:
-                toUpdateMap.setdefault(srcPkg, set()).add(binPkg)
-                toUpdate.add(srcPkg)
-
-        return UpdateSet(toUpdate)
-
-    def _getPreviousNVFForSrcPkg(self, srcPkg):
-        """
-        Figure out what this source package was meant to update.
-        """
-
-        # FIXME: Should make this take a list of srcPkgs so that we can
-        #        avoid multiple repository calls.
-
-        # Get a mapping of nvf -> nevra
-        sourceNevras = self._getNevrasForLabel(
-            self._updater._conaryhelper._ccfg.buildLabel)
-
-        # Reverse the map and filter out old conary versions.
-        sourceLatest = self._getLatestNevraPackageMap(sourceNevras)
-
-        # Find the previous nevra
-        srcPkgs = sorted(self._pkgSource.srcNameMap.get(srcPkg.name))
-        idx = srcPkgs.index(srcPkg) - 1
-
-        while idx >= 0:
-            binPkgs = [ x for x in self._pkgSource.srcPkgMap[srcPkgs[idx]]
-                if x.arch != 'src' ]
-
-            # Apparently we have managed to not import (or maybe just build)
-            # some sub packages, so let's iterate over all of them until we find
-            # one that matches.
-            for binPkg in binPkgs:
-                if binPkg.getNevra() not in sourceLatest:
-                    continue
-
-                binNVFs = sourceLatest[binPkg.getNevra()]
-                sourceVersions = self._updater._conaryhelper.getSourceVersions(
-                    binNVFs).keys()
-
-                assert len(set(sourceVersions)) == 1
-                return sourceVersions[0]
-
-            # Apparently we managed to skip importing a source package, or maybe
-            # it just didn't get built. Fall back to the previous source.
-            idx -= 1
-
-        # This is a new package
-        if idx < 0:
-            return (srcPkg.name, None, None)
-
-        assert False, 'How did we get here?'
-
-    def update(self, *args, **kwargs):
-        """
-        Handle update case.
-        """
-
-        # We don't use these for anything in current update mode, but need to
-        # pop them off the kwargs dict so as to not confuse the lower level
-        # update code.
-        kwargs.pop('checkMissingPackages', None)
-        kwargs.pop('restoreFile', None)
-
-        # Get current group
-        group = self._groupmgr.getGroup()
-
-        # Get current timestamp
-        current = group.errataState
-        if current is None:
-            raise PlatformNotImportedError
-
-        # Get the latest errata state, increment if the source has been built.
-        if group.hasBinaryVersion():
-            group.errataState += 1
-        updateId = group.errataState
-
-        # Load package source.
-        self._pkgSource.load()
-
-        log.info('starting update run')
-
-        starttime = time.time()
-
-        # Figure out what packages still need to be promoted.
-        promotePkgs = self._getPromotePackages()
-
-        # Go ahead and promote any packages that didn't get promoted during the
-        # last run or have been rebuilt since then.
-        log.info('found %s packages that need to be promoted' %
-            len(promotePkgs))
-        self._updater.publish(promotePkgs, promotePkgs, self._cfg.targetLabel)
-
-        # Figure out what packages need to be updated.
-        updatePkgs = self._getUpdatePackages()
-
-        # remove packages from config
-        removePackages = self._cfg.updateRemovesPackages.get(updateId, [])
-        removeObsoleted = self._cfg.removeObsoleted.get(updateId, [])
-        removeReplaced = self._cfg.updateReplacesPackages.get(updateId, [])
-
-        # take the union of the three lists to get a unique list of packages
-        # to remove.
-        expectedRemovals = (set(removePackages) |
-                            set(removeObsoleted) |
-                            set(removeReplaced))
-
-        # Packages that would otherwise be removed
-        keepRemoved = self._cfg.keepRemoved.get(updateId, [])
-
-        # Update package set.
-        pkgMap = {}
-        if updatePkgs:
-            updatePkgs.filterPkgs(kwargs.pop('fltr', None))
-
-            for updateSet in updatePkgs:
-                log.info('building set of update troves')
-                updateTroves = set([ (self._getPreviousNVFForSrcPkg(x), x)
-                    for x in updateSet])
-
-                log.info('running update')
-
-                pkgMap.update(self._update(*args, updateTroves=updateTroves,
-                    updatePkgs=True, expectedRemovals=expectedRemovals,
-                    keepRemovedPackages=keepRemoved,
-                    **kwargs))
-
-                # The NEVRA maps will be changing every time through. Make sure
-                # the clear the cache.
-                log.info('dumping conaryhelper cache')
-                self._updater._conaryhelper.clearCache()
-
-        log.info('completed package update of %s packages in %s seconds'
-            % (len(updatePkgs), time.time()-starttime))
-
-        return pkgMap
-
-    def _addNewPackages(self, group):
-        """
-        Find all of the packages from the buildLabel that are newer that those
-        in the group. Handle any obsoletes along the way.
-        """
-
-        # FIXME: Right now we are going to deal with the buildLabel, we probably
-        #        want to switch to the target label once a script has been
-        #        written to rewrite existing group models to map them onto
-        #        target label versions.
-
-        # Make sure nothing is cached before we get started.
-        self._updater._conaryhelper.clearCache()
-
-        # Get a mapping of nvf -> nevra
-        log.info('retrieving nevras for build label')
-        nevraMap = self._getNevrasForLabel(
-             self._updater._conaryhelper._ccfg.buildLabel)
-
-        # Reverse the map and filter out old conary versions.
-        log.info('getting latest nevra packages')
-        latest = self._getLatestNevraPackageMap(nevraMap)
-
-        # Get all of the sources for the possible packages
-        log.info('getting source versions for all packages')
-        allSources = self._updater._conaryhelper.getSourceVersions(
-            nevraMap.keys())
-
-        # The above gets us every binary version that was ever built from a
-        # source, we need the latest version of each package that was
-        # generated from a given source.
-        srcPkgs = {}
-        for src, bins in allSources.iteritems():
-            nameMap = {}
-            for n, v, f in bins:
-                nameMap.setdefault(n, dict()).setdefault(v, set()).add(f)
-            reduced = set()
-            for n, vs in nameMap.iteritems():
-                v = sorted(vs)[-1]
-                for f in vs[v]:
-                    reduced.add((n, v, f))
-            srcPkgs[src] = reduced
-
-        toAdd = {}
-        toRemove = set()
-
-        ##
-        # Find the latest NEVRAs available.
-        ##
-
-        # index nevras by name/arch so that we can find the latest version
-        names = {}
-        for nevra, nvfs in latest.iteritems():
-            names.setdefault(nevra.name, dict()).setdefault(nevra.evr,
-                dict())[nevra] = nvfs
-
-        # Find the latest nevras.
-        actualLatest = {}
-        for name, vercmpd in names.iteritems():
-            lt = sorted(vercmpd.keys(), cmp=util.packagevercmp)[-1]
-            for nevra, nvfs in vercmpd[lt].iteritems():
-                for nvf in nvfs:
-                    actualLatest[nvf] = nevra
-
-        ##
-        # Add latest NEVRAs by source to make sure we don't add NEVRAs that
-        # reference more than one source version.
-        ##
-
-        # Map the latest nevra nvfs to conary sources.
-        latestSources = self._updater._conaryhelper.getSourceVersions(
-            actualLatest.keys())
-
-        # Map by name so that we can find duplicate versions
-        srcMap = {}
-        for src, bins in latestSources.iteritems():
-            srcMap.setdefault(src[0], set()).add(src)
-
-        for name, srcs in srcMap.iteritems():
-            # Take the easy way out if there is only one source version of
-            # this name.
-            if len(srcs) == 1:
-                for bin in srcPkgs[list(srcs)[0]]:
-                    toAdd.setdefault((bin[0], bin[1]), set()).add(bin[2])
-                continue
-
-            # Now we have to work reasonably hard to find a nevra that we can
-            # use to sort source versions since we don't know what source nevra
-            # maps to a particular conary source version.
-            #
-            # FIXME: This is probably a good place for a conary feature to
-            #        source source nevras in trove info in the binary packages.
-            #        We would probably need to fall back to the manifest in the
-            #        source if the trove info wasn't there.
-
-            # find the latest source by nevra
-            fullSrcs = dict([ (x, srcPkgs[x]) for x in srcs ])
-            # find a common binary across all source versions
-            binnames = {}
-            for src, bins in fullSrcs.iteritems():
-                # only consider the sources that we are concerned with.
-                if src not in srcs:
-                    continue
-                for bin in bins:
-                    binnames.setdefault((bin[0], bin[2]), dict())[bin] = src
-
-            common = None
-            for binname, bind in binnames.iteritems():
-                if len(bind) == len(srcs):
-                    common = bind
-                    break
-
-            # If we get here and common is None, that means that there were no
-            # common pacakges between the source versions. This happens in RHEL
-            # with some of the kmod packages. I guess assume that the conary
-            # source version is good enough for sorting?
-            if common is None:
-                # Need better sorting here as on some nevra we were coming up with wrong ver 
-                # and we end up with lower version that is already in the group
-                # of course this causes us to pop it from the toAdd list... well
-                # we have some new pkgs with the latest version slip in because they were not in the 
-                # group to begin with so we end up with a set of older pkgs and a few new ones
-                # This causes us to freak out during sanity check with conflict sources
-
-                pkgName = name.split(':')[0]
-
-                # Check to see if we can find the name in the list of srcrpms
-                if pkgName in self._pkgSource.srcNameMap:
-                    # lets get the latest srcrpm so we can do a rpmcmp
-                    ltsnevra = sorted(self._pkgSource.srcNameMap.get(pkgName))[-1]
-
-                    # now look up a conary version for this
-                    ltsnvf = [ x for x,y in nevraMap.iteritems()
-                            if (ltsnevra.name,ltsnevra.epoch,ltsnevra.version,ltsnevra.release) ==
-                            (y.name,y.epoch,y.version,y.release) ][-1]
-                    # now get the source for the conary verison
-                    lts = [ x for x,y in allSources.iteritems() if ltsnvf in y][-1]
-                else:
-                    # I give up
-                    # this is last resort
-                    lts = sorted(srcs)[-1]
-
-            else:
-                # now lookup the nevras for the versions of this binary so
-                # that we can determine which source is latest.
-                nvmap = {}
-                for bin, src in common.iteritems():
-                    nvmap.setdefault(nevraMap[bin], set()).add(src)
-
-                lts = sorted(nvmap[sorted(nvmap, cmp=util.packagevercmp)[-1]])[-1]
-
-            for bin in fullSrcs.get(lts):
-                toAdd.setdefault((bin[0], bin[1]), set()).add(bin[2])
-
-        #import epdb;epdb.st()
-        ##
-        # Now to remove all of the things that are already in the group from
-        # the toAdd dict.
-        ##
-
-        grpPkgs = {}
-        # This list is for debugging process.
-        removedPkgs = []
-
-        for pkg in group.iterpackages():
-            name = str(pkg.name)
-            version = ThawVersion(str(pkg.version))
-            flavor = ThawFlavor(str(pkg.flavor))
-
-            grpPkgs.setdefault((name, version), set()).add(flavor)
-
-        for nv, fs in grpPkgs.iteritems():
-            if nv in toAdd and toAdd[nv] == fs:
-                log.warn('REMOVING %s %s from toAdd' % (nv, fs))
-                rem = toAdd.pop(nv)
-                removedPkgs.append((nv,rem))
-
-
-        ##
-        # Iterate over the group contents, looking for any packages that may
-        # have been rebuilt, but the nevra stayed the same.
-        ##
-
-        for (n, v), fs in grpPkgs.iteritems():
-            for f in fs:
-                # Get the nevra for this name, version, and flavor
-                nevra = nevraMap.get((n, v, f))
-
-                # If the package is already in the toAdd map, skip over it.
-                if [ x for x in toAdd
-                    if x[0] == n and f in toAdd[(x[0], x[1])] ]:
-                    log.warn('%s %s is already in the toAdd map' % (n,f))
-                    continue
-
-                # Found a package that isn't actually attached to a nevra,
-                # remove it.
-                if nevra is None and not [ x for x in nevraMap
-                    if x[0] == n and x[2] == f ]:
-                    log.warn('%s %s isnt actually attached to a nevra' % (n,f))
-                    toRemove.add((n, v, f))
-                    #import epdb; epdb.st()
-                    continue
-
-                # Now find the latest nvf for this nevra.
-                nvfs = latest.get(nevra)
-                # If the latest nevra nvf is newer than what is in the
-                # group, replace it.
-                #if v < lt[1]:
-                if v < list(nvfs)[0][1]:
-                    for n2, v2, f2 in nvfs:
-                        toAdd.setdefault((n2, v2), set()).add(f2)
-
-        #import epdb;epdb.st()
-        ##
-        # Check to make sure we aren't adding back a package that was previously
-        # removed.
-        ##
-
-        newPkgs = dict([ (x[0], x) for x in toAdd
-            if x[0] not in [ y[0] for y in grpPkgs ] ])
-
-        removeObsoleted = set([ x for x in
-            itertools.chain(*self._cfg.removeObsoleted.values()) ])
-        updateRemovesPackage = set([ x for x in
-            itertools.chain(*self._cfg.updateRemovesPackages.values()) ])
-
-        removed = removeObsoleted | updateRemovesPackage
-
-        for name in removed:
-            if name in newPkgs:
-                rem = toAdd.pop(newPkgs[name])
-                removedPkgs.append((name, rem))
-
-
-        # FOR TESTING WE SHOULD INSPECT THE PKGMAP HERE
-        #print "REMOVE LINE AFTER TESTING"
-        #import epdb; epdb.st()
-        ##
+        ###
         # Remove any packages that were flagged for removal.
         ##
 
