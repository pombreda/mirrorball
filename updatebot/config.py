--- conflicted
+++ resolved
@@ -641,14 +641,11 @@
     # so we will strip off the prefix
     gemPrefix   = (CfgString, None)
 
-<<<<<<< HEAD
-=======
     # user config for artifactory api
     artifactoryUser = CfgUserInfo
 
     # allow rmake to commit outdated sources
     commitOutdatedSources = (CfgBool, False)
->>>>>>> d743fccb
 
 
 class UpdateBotConfig(cfg.SectionedConfigFile):
