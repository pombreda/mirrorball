#!/usr/bin/python
#
# Copryright (c) 2008 rPath, Inc.
#

"""
Script for cooking groups defined in the updatebot config.
"""

<<<<<<< HEAD
from header import *
=======
import os
import sys

sys.path.insert(0, os.environ['HOME'] + '/hg/rpath-xmllib')
sys.path.insert(0, os.environ['HOME'] + '/hg/conary')
sys.path.insert(0, os.environ['HOME'] + '/hg/mirrorball')

from updatebot import log
from updatebot import build
from updatebot import config

log.addRootLogger()
cfg = config.UpdateBotConfig()
cfg.read(os.environ['HOME'] + '/hg/mirrorball/config/centos/updatebotrc')

builder = build.Builder(cfg)
>>>>>>> d861e888

grpTrvs = set()
for flavor in cfg.groupFlavors:
    grpTrvs.add((cfg.topSourceGroup[0], cfg.topSourceGroup[1], flavor))
grpTrvMap = builder.build(grpTrvs)

print "built:\n"

display(grpTrvMap)<|MERGE_RESOLUTION|>--- conflicted
+++ resolved
@@ -7,26 +7,7 @@
 Script for cooking groups defined in the updatebot config.
 """
 
-<<<<<<< HEAD
 from header import *
-=======
-import os
-import sys
-
-sys.path.insert(0, os.environ['HOME'] + '/hg/rpath-xmllib')
-sys.path.insert(0, os.environ['HOME'] + '/hg/conary')
-sys.path.insert(0, os.environ['HOME'] + '/hg/mirrorball')
-
-from updatebot import log
-from updatebot import build
-from updatebot import config
-
-log.addRootLogger()
-cfg = config.UpdateBotConfig()
-cfg.read(os.environ['HOME'] + '/hg/mirrorball/config/centos/updatebotrc')
-
-builder = build.Builder(cfg)
->>>>>>> d861e888
 
 grpTrvs = set()
 for flavor in cfg.groupFlavors:
@@ -35,4 +16,4 @@
 
 print "built:\n"
 
-display(grpTrvMap)+def displayTrove(nvf):