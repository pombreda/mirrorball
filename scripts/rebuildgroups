--- conflicted
+++ resolved
@@ -86,9 +86,6 @@
 
         # Iterate over all upstream group versions that should exist.
         for updateId, updates in self._errata.iterByIssueDate(current=-1):
-#            if updateId == 1192521600:
-#                # Stop here so we can restore path-conflict checking.
-#                import epdb ; epdb.st()
             if updateId == 0:
                 prodMap = versionMap[self._cfg.platformName]
                 version = prodMap[self._cfg.upstreamProductVersion]
@@ -105,20 +102,13 @@
             log.info('%s: retrieving group model information' % version)
             group = self._groupmgr.getGroup(version=version)
 
-            if version == '0':
-                group.version = '5.0'
-
             # Get all of the nvfs from the group model.
             nvfs = set()
             checkUpdates = set()
             emptyFlavors = set()
-            vmap = dict([ (x.name, x.version) for x in group.iterpackages()
-                          if x.version is not None ])
             for pkg in group.iterpackages():
                 n = str(pkg.name)
-                if pkg.version is None:
-                    pkg.version = vmap[pkg.name]
-	        v = versions.ThawVersion(str(pkg.version))
+                v = versions.ThawVersion(str(pkg.version))
 
                 f = deps.ThawFlavor(str(pkg.flavor))
                 if str(f) == '':
@@ -152,10 +142,8 @@
                     #log.info('%s: found updated version of %s %s -> %s'
                     #         % (version, n, v, latest[1]))
 
-                    toAdd = set([ x for x in binSpecs
-                                  if x[1] == latest[1] ])
+                    toAdd = set([ x for x in binSpecs if x[1] == latest[1] ])
                     nvfs.update(toAdd)
-
             # Lookup anything that has an empty flavor.
             log.info('%s: looking up version information for empty flavors'
                      % version)
@@ -223,8 +211,7 @@
             # Wait for the first results to make sure the group will rebuild
             # properly.
             if not trvMap:
-                log.info('waiting for first build to complete before '
-                         'continuing')
+                log.info('waiting for first build to complete before continuing')
                 while not res.isDone:
                     time.sleep(1)
 
@@ -290,12 +277,6 @@
 
         errata = Errata(bot._pkgSource)
         bot._errata._errata = errata
-
-<<<<<<< HEAD
-    bot.rebuildgroups(restart=True, resolveTargetVersions=False, readdPackages=True,
-        updatedPackages=['anaconda', 'yum-cron', ])
-=======
-    bot = Bot(cfg, errata)
 
     rebuiltPackages = ['kernel', 'xenpv', 'lpfc-kmod', 'be2net-kmod',
         'alacarte', 'alchemist', 'audit', 'authconfig', 'avahi', 'beecrypt',
@@ -340,8 +321,7 @@
 
     extraPackages = [ 'xulrunner', 'firefox', 'gnome-vfs2', 'numactl', ]
 
-    bot.rebuildgroups(restart=False,
+    bot.rebuildgroups(restart=False, resolveTargetVersions=False, readdPackages=True,
         updatedPackages=rebuiltPackages + tags + extraPackages)
->>>>>>> bad1ac36
 
     import epdb; epdb.st()